use std::{collections::BTreeMap, str::FromStr, time::Duration};

use anyhow::anyhow;
use clap::ValueEnum;
use futures::{stream::FuturesUnordered, StreamExt};
use log::{info, warn};
use protocol::{
    bitcoin::Txid,
    constants::ChainAnchor,
    hasher::{KeyHasher, SpaceKey},
    prepare::DataSource,
    script::SpaceScript,
    slabel::SLabel,
    FullSpaceOut, Space,
};
use serde::{Deserialize, Serialize};
use serde_json::json;
use tokio::{
    select,
    sync::{broadcast, mpsc, mpsc::Receiver, oneshot},
};
use wallet::{
    address::SpaceAddress,
    bdk_wallet::{
        self,
        chain::{local_chain::CheckPoint, BlockId},
        wallet::tx_builder::TxOrdering,
        KeychainKind, LocalOutput,
    },
<<<<<<< HEAD
    bitcoin::{self, Address, Amount, FeeRate},
=======
    bitcoin,
    bitcoin::{Address, Amount, FeeRate, OutPoint},
>>>>>>> f6642982
    builder::{
        CoinTransfer, SelectionOutput, SpaceTransfer, SpacesAwareCoinSelection, TransactionTag,
        TransferRequest,
    },
    DoubleUtxo, SpacesWallet, WalletInfo,
};

use crate::{
    config::ExtendedNetwork,
    node::BlockSource,
    rpc::{LoadedWallet, RpcWalletRequest, RpcWalletTxBuilder},
    source::{
        BitcoinBlockSource, BitcoinRpc, BitcoinRpcError, BlockEvent, BlockFetchError, BlockFetcher,
    },
    store::{ChainState, LiveSnapshot, Sha256},
};

#[derive(Debug, Clone, Serialize, Deserialize)]
pub struct TxResponse {
    #[serde(skip_serializing_if = "Option::is_none")]
    pub error: Option<BTreeMap<String, String>>,
    pub txid: Txid,
    pub tags: Vec<TransactionTag>,
    #[serde(skip_serializing_if = "Option::is_none")]
    pub raw: Option<String>,
}

#[derive(Debug, Clone, Serialize, Deserialize)]
pub struct TxInfo {
    pub txid: Txid,
    pub confirmed: bool,
    pub sent: Amount,
    pub received: Amount,
    pub fee: Option<Amount>,
}

#[derive(Debug, Clone, Serialize, Deserialize)]
pub struct WalletResponse {
    pub result: Vec<TxResponse>,
}

#[derive(Debug, Clone, Serialize, Deserialize)]
pub struct WalletOutput {
    #[serde(flatten)]
    pub output: LocalOutput,
    pub space: Option<Space>,
    pub is_spaceout: bool,
}

pub enum WalletCommand {
    GetInfo {
        resp: crate::rpc::Responder<anyhow::Result<WalletInfo>>,
    },
    BatchTx {
        request: RpcWalletTxBuilder,
        resp: crate::rpc::Responder<anyhow::Result<WalletResponse>>,
    },
    GetNewAddress {
        kind: AddressKind,
        resp: crate::rpc::Responder<anyhow::Result<String>>,
    },
    BumpFee {
        txid: Txid,
        fee_rate: FeeRate,
        resp: crate::rpc::Responder<anyhow::Result<Vec<TxResponse>>>,
    },
    ListTransactions {
        count: usize,
        skip: usize,
        resp: crate::rpc::Responder<anyhow::Result<Vec<TxInfo>>>,
    },
    ListSpaces {
        resp: crate::rpc::Responder<anyhow::Result<Vec<WalletOutput>>>,
    },
    ListBidouts {
        resp: crate::rpc::Responder<anyhow::Result<Vec<DoubleUtxo>>>,
    },
    ListUnspent {
        resp: crate::rpc::Responder<anyhow::Result<Vec<WalletOutput>>>,
    },
    ForceSpendOutput {
        outpoint: OutPoint,
        fee_rate: FeeRate,
        resp: crate::rpc::Responder<anyhow::Result<TxResponse>>,
    },
    GetBalance {
        resp: crate::rpc::Responder<anyhow::Result<Balance>>,
    },
    UnloadWallet,
}

#[derive(Debug, Clone, Copy, Serialize, Deserialize, ValueEnum)]
pub enum AddressKind {
    Coin,
    Space,
}

#[derive(Debug, Clone, Serialize, Deserialize)]
pub struct Balance {
    pub balance: Amount,
    pub details: BalanceDetails,
}

#[derive(Debug, Clone, Serialize, Deserialize)]
pub struct BalanceDetails {
    #[serde(flatten)]
    pub balance: bdk_wallet::wallet::Balance,
    pub dust: Amount,
}

#[derive(Clone)]
pub struct RpcWallet {
    pub sender: mpsc::Sender<WalletCommand>,
}

impl RpcWallet {
    pub fn new() -> (Self, Receiver<WalletCommand>) {
        let (sender, receiver) = mpsc::channel(10);
        (Self { sender }, receiver)
    }

    fn estimate_fee_rate(source: &BitcoinBlockSource) -> Option<FeeRate> {
        let params = json!([/* conf_target= */ 6, "unset"]);

        let estimate_req = source.rpc.make_request("estimatesmartfee", params);
        if let Ok(res) = source
            .rpc
            .send_json_blocking::<serde_json::Value>(&source.client, &estimate_req)
        {
            if let Some(fee_rate) = res["feerate"].as_f64() {
                // Convert BTC/kB to sat/vB
                let fee_rate_sat_vb = (fee_rate * 100_000.0).ceil() as u64;
                return FeeRate::from_sat_per_vb(fee_rate_sat_vb);
            }
        }

        None
    }

    fn get_balance(state: &mut LiveSnapshot, wallet: &mut SpacesWallet) -> anyhow::Result<Balance> {
        let unspent = Self::list_unspent(wallet, state)?;
        let balance = wallet.spaces.balance();

        let details = BalanceDetails {
            balance,
            dust: unspent
                .into_iter()
<<<<<<< HEAD
                .filter(|output| {
                    output.is_spaceout
                        || output.output.txout.value <= SpacesAwareCoinSelection::DUST_THRESHOLD
                })
=======
                .filter(|output|
                    (output.is_spaceout || output.output.txout.value <= SpacesAwareCoinSelection::DUST_THRESHOLD) &&
                        // trusted pending only
                        (output.output.confirmation_time.is_confirmed() || output.output.keychain == KeychainKind::Internal)
                )
>>>>>>> f6642982
                .map(|output| output.output.txout.value)
                .sum(),
        };

        Ok(Balance {
            balance: (details.balance.confirmed + details.balance.trusted_pending) - details.dust,
            details,
        })
    }

    fn handle_fee_bump(
        source: &BitcoinBlockSource,
        state: &mut LiveSnapshot,
        wallet: &mut SpacesWallet,
        txid: Txid,
        fee_rate: FeeRate,
    ) -> anyhow::Result<Vec<TxResponse>> {
        let coin_selection = Self::get_spaces_coin_selection(
            wallet, state,
            false, /* generally bdk won't use unconfirmed for replacements anyways */
        )?;
        let mut builder = wallet
            .spaces
            .build_fee_bump(txid)?
            .coin_selection(coin_selection);

        builder
            .enable_rbf()
            .ordering(TxOrdering::Untouched)
            .fee_rate(fee_rate);

        let psbt = builder.finish()?;
        let tx = wallet.sign(psbt, None)?;

        let new_txid = tx.compute_txid();
        let confirmation = source.rpc.broadcast_tx(&source.client, &tx)?;
        wallet.insert_tx(tx, confirmation)?;
        wallet.commit()?;

        Ok(vec![TxResponse {
            txid: new_txid,
            tags: vec![TransactionTag::FeeBump],
            error: None,
            raw: None,
        }])
    }

    fn handle_force_spend_output(
        source: &BitcoinBlockSource,
        state: &mut LiveSnapshot,
        wallet: &mut SpacesWallet,
        output: OutPoint,
        fee_rate: FeeRate,
    ) -> anyhow::Result<TxResponse> {
        let coin_selection = Self::get_spaces_coin_selection(wallet, state, true)?;
        let addre = wallet.spaces.next_unused_address(KeychainKind::External);
        let mut builder = wallet.spaces.build_tx().coin_selection(coin_selection);

        builder.ordering(TxOrdering::Untouched);
        builder.fee_rate(fee_rate);
        builder.enable_rbf();
        builder.add_utxo(output)?;
        builder.add_recipient(addre.script_pubkey(), Amount::from_sat(5000));

        let psbt = builder.finish()?;
        let tx = wallet.sign(psbt, None)?;

        let txid = tx.compute_txid();
        let confirmation = source.rpc.broadcast_tx(&source.client, &tx)?;
        wallet.insert_tx(tx, confirmation)?;
        wallet.commit()?;

        Ok(TxResponse {
            txid,
            tags: vec![TransactionTag::ForceSpendTestOnly],
            error: None,
            raw: None,
        })
    }

    fn wallet_handle_commands(
        network: ExtendedNetwork,
        source: &BitcoinBlockSource,
        mut state: &mut LiveSnapshot,
        wallet: &mut SpacesWallet,
        command: WalletCommand,
    ) -> anyhow::Result<()> {
        match command {
            WalletCommand::GetInfo { resp } => _ = resp.send(Ok(wallet.get_info())),
            WalletCommand::BatchTx { request, resp } => {
                let batch_result = Self::batch_tx(network, &source, wallet, &mut state, request);
                _ = resp.send(batch_result);
            }
            WalletCommand::BumpFee {
                txid,
                fee_rate,
                resp,
            } => {
                let result = Self::handle_fee_bump(source, &mut state, wallet, txid, fee_rate);
                _ = resp.send(result);
            }
            WalletCommand::ForceSpendOutput {
                outpoint,
                fee_rate,
                resp,
            } => {
                let result =
                    Self::handle_force_spend_output(source, &mut state, wallet, outpoint, fee_rate);
                _ = resp.send(result);
            }
            WalletCommand::GetNewAddress { kind, resp } => {
                let address = match kind {
                    AddressKind::Coin => wallet
                        .spaces
                        .next_unused_address(KeychainKind::External)
                        .address
                        .to_string(),
                    AddressKind::Space => wallet.next_unused_space_address().to_string(),
                };
                _ = resp.send(Ok(address));
            }
            WalletCommand::ListUnspent { resp } => {
                _ = resp.send(Self::list_unspent(wallet, state));
            }
            WalletCommand::ListTransactions { count, skip, resp } => {
                let transactions = Self::list_transactions(wallet, count, skip);
                _ = resp.send(transactions);
            }
            WalletCommand::ListSpaces { resp } => {
                let result = Self::list_unspent(wallet, state);
                match result {
                    Ok(unspent) => {
                        _ = resp.send(Ok(unspent
                            .into_iter()
                            .filter(|s| s.space.is_some())
                            .collect()));
                    }
                    Err(error) => {
                        _ = resp.send(Err(error));
                    }
                }
            }
            WalletCommand::ListBidouts { resp } => {
                let sel = Self::get_spaces_coin_selection(wallet, state, false)?;
                let result = wallet.list_bidouts(&sel);
                _ = resp.send(result);
            }
            WalletCommand::GetBalance { resp } => {
                let balance = Self::get_balance(state, wallet);
                _ = resp.send(balance);
            }
            WalletCommand::UnloadWallet => {
                info!("Unloading wallet '{}' ...", wallet.name());
            }
        }
        Ok(())
    }

    fn wallet_sync(
        network: ExtendedNetwork,
        source: BitcoinBlockSource,
        mut state: LiveSnapshot,
        mut wallet: SpacesWallet,
        mut commands: Receiver<WalletCommand>,
        mut shutdown: broadcast::Receiver<()>,
        num_workers: usize,
    ) -> anyhow::Result<()> {
        let (fetcher, receiver) = BlockFetcher::new(source.clone(), num_workers);

        let mut wallet_tip = {
            let tip = wallet.spaces.local_chain().tip();
            ChainAnchor {
                height: tip.height(),
                hash: tip.hash(),
            }
        };

        fetcher.start(wallet_tip);

        loop {
            if shutdown.try_recv().is_ok() {
                info!("Shutting down wallet sync");
                break;
            }
            if let Ok(command) = commands.try_recv() {
                Self::wallet_handle_commands(network, &source, &mut state, &mut wallet, command)?;
            }
            if let Ok(event) = receiver.try_recv() {
                match event {
                    BlockEvent::Block(id, block) => {
                        wallet.apply_block_connected_to(
                            id.height,
                            &block,
                            wallet::bdk_wallet::chain::BlockId {
                                height: wallet_tip.height,
                                hash: wallet_tip.hash,
                            },
                        )?;

                        wallet_tip.height = id.height;
                        wallet_tip.hash = id.hash;

                        if id.height % 12 == 0 {
                            wallet.commit()?;
                        }
                    }
                    BlockEvent::Error(e) if matches!(e, BlockFetchError::BlockMismatch) => {
                        let mut checkpoint_in_chain = None;
                        let best_chain = source.get_best_chain()?;
                        for cp in wallet.spaces.local_chain().iter_checkpoints() {
                            if cp.height() > best_chain.height {
                                continue;
                            }

                            let hash = source.get_block_hash(cp.height())?;
                            if cp.height() != 0 && hash == cp.hash() {
                                checkpoint_in_chain = Some(cp);
                                break;
                            }
                        }

                        let restore_point = match checkpoint_in_chain {
                            None => {
                                // We couldn't find a restore point
                                warn!("Rebuilding wallet `{}`", wallet.config.name);
                                let birthday = wallet.config.start_block;
                                let hash = source.get_block_hash(birthday)?;
                                let cp = CheckPoint::new(BlockId {
                                    height: birthday,
                                    hash,
                                });
                                wallet = wallet.rebuild()?;
                                wallet.spaces.insert_checkpoint(cp.block_id())?;
                                cp
                            }
                            Some(cp) => cp,
                        };

                        wallet_tip.height = restore_point.block_id().height;
                        wallet_tip.hash = restore_point.block_id().hash;

                        info!(
                            "Restore wallet `{}` to block={} height={}",
                            wallet.name(),
                            wallet_tip.hash,
                            wallet_tip.height
                        );
                        fetcher.start(wallet_tip);
                    }
                    BlockEvent::Error(e) => return Err(e.into()),
                }

                continue;
            }

            // TODO: update wallet mempool
            std::thread::sleep(Duration::from_millis(10));
        }

        fetcher.stop();
        Ok(())
    }

    fn get_spaces_coin_selection(
        wallet: &mut SpacesWallet,
        state: &mut LiveSnapshot,
        confirmed_only: bool,
    ) -> anyhow::Result<SpacesAwareCoinSelection> {
        // Filters out all "space outs" from the selection.
        // Note: This exclusion only applies to confirmed space outs; unconfirmed ones are not excluded.
        // In practice, this should be fine since Spaces coin selection skips dust by default,
        // so explicitly excluding space outs may be redundant.
        let excluded = Self::list_unspent(wallet, state)?
            .into_iter()
            .filter(|out| out.is_spaceout)
            .map(|out| SelectionOutput {
                outpoint: out.output.outpoint,
                is_space: out.space.is_some(),
                is_spaceout: true,
            })
            .collect::<Vec<_>>();

        Ok(SpacesAwareCoinSelection::new(excluded, confirmed_only))
    }

    fn list_transactions(
        wallet: &mut SpacesWallet,
        count: usize,
        skip: usize,
    ) -> anyhow::Result<Vec<TxInfo>> {
        let mut transactions: Vec<_> = wallet.spaces.transactions().collect();
        transactions.sort();

        Ok(transactions
            .iter()
            .rev()
            .skip(skip)
            .take(count)
            .map(|ctx| {
                let tx = ctx.tx_node.tx.clone();
                let txid = ctx.tx_node.txid.clone();
                let confirmed = ctx.chain_position.is_confirmed();
                let (sent, received) = wallet.spaces.sent_and_received(&tx);
                let fee = wallet.spaces.calculate_fee(&tx).ok();
                TxInfo {
                    txid,
                    confirmed,
                    sent,
                    received,
                    fee,
                }
            })
            .collect())
    }

    fn list_unspent(
        wallet: &mut SpacesWallet,
        store: &mut LiveSnapshot,
    ) -> anyhow::Result<Vec<WalletOutput>> {
        let mut wallet_outputs = Vec::new();

        for output in wallet.spaces.list_unspent() {
            let mut details = WalletOutput {
                output,
                space: None,
                is_spaceout: false,
            };

            let result = store.get_spaceout(&details.output.outpoint)?;
            if let Some(spaceout) = result {
                details.is_spaceout = true;
                details.space = spaceout.space;
            }
            wallet_outputs.push(details)
        }
        Ok(wallet_outputs)
    }

    fn resolve(
        network: ExtendedNetwork,
        store: &mut LiveSnapshot,
        to: &str,
        require_space_address: bool,
    ) -> anyhow::Result<Option<Address>> {
        if let Ok(address) = Address::from_str(to) {
            if require_space_address {
                return Err(anyhow!("recipient must be a space address"));
            }
            return Ok(Some(address.require_network(network.fallback_network())?));
        }
        if let Ok(space_address) = SpaceAddress::from_str(to) {
            return Ok(Some(space_address.0));
        }

        let sname = match SLabel::from_str(to) {
            Ok(sname) => sname,
            Err(_) => {
                return Err(anyhow!(
                    "recipient must be a valid space name prefixed with @ or an address"
                ));
            }
        };

        let spacehash = SpaceKey::from(Sha256::hash(sname.as_ref()));
        let script_pubkey = match store.get_space_info(&spacehash)? {
            None => return Ok(None),
            Some(fullspaceout) => fullspaceout.spaceout.script_pubkey,
        };

        Ok(Some(Address::from_script(
            script_pubkey.as_script(),
            network.fallback_network(),
        )?))
    }

    fn replaces_unconfirmed_bid(wallet: &SpacesWallet, bid_spaceout: &FullSpaceOut) -> bool {
        let outpoint = bid_spaceout.outpoint();
        wallet
            .spaces
            .transactions()
            .filter(|tx| !tx.chain_position.is_confirmed())
            .any(|tx| {
                tx.tx_node
                    .input
                    .iter()
                    .any(|input| input.previous_output == outpoint)
            })
    }

    fn batch_tx(
        network: ExtendedNetwork,
        source: &BitcoinBlockSource,
        wallet: &mut SpacesWallet,
        store: &mut LiveSnapshot,
        tx: RpcWalletTxBuilder,
    ) -> anyhow::Result<WalletResponse> {
        if let Some(dust) = tx.dust {
            if dust > SpacesAwareCoinSelection::DUST_THRESHOLD {
                // Allowing higher dust may space outs to be accidentally
                // spent during coin selection
                return Err(anyhow!(
                    "dust cannot be higher than {}",
                    SpacesAwareCoinSelection::DUST_THRESHOLD
                ));
            }
        }

        let fee_rate = match tx.fee_rate.as_ref() {
            None => match Self::estimate_fee_rate(source) {
                None => return Err(anyhow!("could not estimate fee rate")),
                Some(r) => r,
            },
            Some(r) => r.clone(),
        };
        info!("Using fee rate: {} sat/vB", fee_rate.to_sat_per_vb_ceil());

        let mut builder = wallet::builder::Builder::new();
        builder = builder.fee_rate(fee_rate);

        if tx.bidouts.is_some() {
            builder = builder.bidouts(tx.bidouts.unwrap());
        }
        builder = builder.force(tx.force);

        let mut bid_replacement = false;

        for req in tx.requests {
            match req {
                RpcWalletRequest::SendCoins(params) => {
                    let recipient = match Self::resolve(network, store, &params.to, false)? {
                        None => {
                            return Err(anyhow!("sendcoins: could not resolve '{}'", params.to))
                        }
                        Some(r) => r,
                    };
                    builder = builder.add_transfer(TransferRequest::Coin(CoinTransfer {
                        amount: params.amount,
                        recipient: recipient.clone(),
                    }));
                }
                RpcWalletRequest::Transfer(params) => {
                    let spaces: Vec<_> = params
                        .spaces
                        .iter()
                        .filter_map(|space| SLabel::from_str(space).ok())
                        .collect();
                    if spaces.len() != params.spaces.len() {
                        return Err(anyhow!("sendspaces: some names were malformed"));
                    }
                    let recipient = match Self::resolve(network, store, &params.to, true)? {
                        None => {
                            return Err(anyhow!("sendspaces: could not resolve '{}'", params.to))
                        }
                        Some(r) => r,
                    };
                    for space in spaces {
                        let spacehash = SpaceKey::from(Sha256::hash(space.as_ref()));
                        match store.get_space_info(&spacehash)? {
                            None => return Err(anyhow!("sendspaces: you don't own `{}`", space)),
                            Some(full)
                                if full.spaceout.space.is_none()
                                    || !full.spaceout.space.as_ref().unwrap().is_owned()
                                    || !wallet
                                        .spaces
                                        .is_mine(full.spaceout.script_pubkey.as_script()) =>
                            {
                                return Err(anyhow!("sendspaces: you don't own `{}`", space));
                            }
                            Some(full) => {
                                builder =
                                    builder.add_transfer(TransferRequest::Space(SpaceTransfer {
                                        space: full,
                                        recipient: recipient.clone(),
                                    }));
                            }
                        };
                    }
                }
                RpcWalletRequest::Open(params) => {
                    let name = SLabel::from_str(&params.name)?;
                    if !tx.force {
                        // Warn if already exists
                        let spacehash = SpaceKey::from(Sha256::hash(name.as_ref()));
                        let spaceout = store.get_space_info(&spacehash)?;
                        if spaceout.is_some() {
                            return Err(anyhow!("open '{}': space already exists", params.name));
                        }
                    }

                    builder = builder.add_open(&params.name, Amount::from_sat(params.amount));
                }
                RpcWalletRequest::Bid(params) => {
                    let name = SLabel::from_str(&params.name)?;
                    let spacehash = SpaceKey::from(Sha256::hash(name.as_ref()));
                    let spaceout = store.get_space_info(&spacehash)?;
                    if spaceout.is_none() {
                        return Err(anyhow!("bid '{}': space does not exist", params.name));
                    }

                    let spaceout = spaceout.unwrap();
                    if Self::replaces_unconfirmed_bid(wallet, &spaceout) {
                        bid_replacement = true;
                    }

                    builder = builder.add_bid(spaceout, Amount::from_sat(params.amount));
                }
                RpcWalletRequest::Register(params) => {
                    let name = SLabel::from_str(&params.name)?;
                    let spacehash = SpaceKey::from(Sha256::hash(name.as_ref()));
                    let spaceout = store.get_space_info(&spacehash)?;
                    if spaceout.is_none() {
                        return Err(anyhow!("register '{}': space does not exist", params.name));
                    }
                    let utxo = spaceout.unwrap();
                    if !wallet.spaces.is_mine(&utxo.spaceout.script_pubkey) {
                        return Err(anyhow!(
                            "register '{}': you don't own this space",
                            params.name
                        ));
                    }

                    if !tx.force {
                        let claim_height = utxo.spaceout.space.as_ref().unwrap().claim_height();
                        let tip_height = wallet.spaces.local_chain().tip().height();

                        if claim_height.is_none() {
                            return Err(anyhow!(
                                "register '{}': cannot register a space in pre-auctions",
                                params.name
                            ));
                        }

                        let claim_height = claim_height.unwrap();
                        if claim_height > tip_height {
                            return Err(anyhow!(
                                "register '{}': cannot register until claim height {}",
                                params.name,
                                claim_height
                            ));
                        }
                    }

                    let address = match params.to {
                        None => wallet.next_unused_space_address(),
                        Some(address) => match SpaceAddress::from_str(&address) {
                            Ok(addr) => addr,
                            Err(_) => {
                                return Err(anyhow!(
                                    "transfer '{}': recipient must be a valid space address",
                                    params.name
                                ));
                            }
                        },
                    };

                    builder = builder.add_register(utxo, Some(address));
                }
                RpcWalletRequest::Execute(params) => {
                    let mut spaces = Vec::new();
                    for space in params.context.iter() {
                        let name = SLabel::from_str(&space)?;
                        let spacehash = SpaceKey::from(Sha256::hash(name.as_ref()));
                        let spaceout = store.get_space_info(&spacehash)?;
                        if spaceout.is_none() {
                            return Err(anyhow!("execute on '{}': space does not exist", space));
                        }
                        let spaceout = spaceout.unwrap();
                        if !wallet.spaces.is_mine(&spaceout.spaceout.script_pubkey) {
                            return Err(anyhow!(
                                "execute on '{}': you don't own this space",
                                space
                            ));
                        }
                        let address = wallet.next_unused_space_address();
                        spaces.push(SpaceTransfer {
                            space: spaceout,
                            recipient: address.0,
                        });
                    }

                    let script = SpaceScript::nop_script(params.space_script);
                    builder = builder.add_execute(spaces, script);
                }
            }
        }

        let median_time = source.get_median_time()?;
        let coin_selection = Self::get_spaces_coin_selection(wallet, store, bid_replacement)?;

        let mut tx_iter = builder.build_iter(tx.dust, median_time, wallet, coin_selection)?;

        let mut result_set = Vec::new();
        while let Some(tx_result) = tx_iter.next() {
            let tagged = tx_result?;

            let is_bid = tagged.tags.iter().any(|tag| *tag == TransactionTag::Bid);
            result_set.push(TxResponse {
                txid: tagged.tx.compute_txid(),
                tags: tagged.tags,
                error: None,
                raw: None,
            });

            let raw = bitcoin::consensus::encode::serialize_hex(&tagged.tx);
            let result = source.rpc.broadcast_tx(&source.client, &tagged.tx);
            match result {
                Ok(confirmation) => {
                    tx_iter.wallet.insert_tx(tagged.tx, confirmation)?;
                    tx_iter.wallet.commit()?;
                }
                Err(e) => {
                    result_set.last_mut().unwrap().raw = Some(raw);

                    let mut error_data = BTreeMap::new();
                    if let BitcoinRpcError::Rpc(rpc) = e {
                        if is_bid {
                            if rpc.message.contains("replacement-adds-unconfirmed") {
                                error_data.insert(
                                    "hint".to_string(),
                                    "Competing bid in mempool but wallet has no confirmed bid \
                                    outputs (required to replace mempool bids)"
                                        .to_string(),
                                );
                            }

                            if let Some(fee_rate) = fee_rate_from_message(&rpc.message) {
                                error_data.insert(
                                    "hint".to_string(),
                                    format!(
                                        "A competing bid in the mempool; replace \
                                                  with a feerate > {} sat/vB.",
                                        fee_rate.to_sat_per_vb_ceil()
                                    ),
                                );
                            }
                        }

                        error_data.insert("rpc_code".to_string(), rpc.code.to_string());
                        error_data.insert("message".to_string(), rpc.message);
                        result_set.last_mut().unwrap().error = Some(error_data);
                    } else {
                        error_data.insert("message".to_string(), format!("{:?}", e));
                        result_set.last_mut().unwrap().error = Some(error_data);
                    }
                    break;
                }
            }
        }

        Ok(WalletResponse { result: result_set })
    }

    pub async fn service(
        network: ExtendedNetwork,
        rpc: BitcoinRpc,
        store: LiveSnapshot,
        mut channel: Receiver<LoadedWallet>,
        shutdown: broadcast::Sender<()>,
        num_workers: usize,
    ) -> anyhow::Result<()> {
        let mut shutdown_signal = shutdown.subscribe();
        let mut wallet_results = FuturesUnordered::new();

        loop {
            select! {
                _ = shutdown_signal.recv() => {
                    info!("Shutting down wallet service...");
                    break;
                }
                wallet = channel.recv() => {
                    if let Some( loaded ) = wallet {
                        let wallet_name = loaded.wallet.name().to_string();
                        info!("Loaded wallet: {}", wallet_name);

                        let wallet_chain = store.clone();
                        let rpc = rpc.clone();
                        let wallet_shutdown = shutdown.subscribe();
                        let (tx, rx) = oneshot::channel();

                        std::thread::spawn(move || {
                            let source = BitcoinBlockSource::new(rpc);
                            _ = tx.send(Self::wallet_sync(
                                network,
                                source,
                                wallet_chain,
                                loaded.wallet,
                                loaded.rx,
                                wallet_shutdown,
                                num_workers
                            ));
                        });
                        wallet_results.push(named_future(wallet_name, rx));
                    }
                }
                Some((name, res)) = wallet_results.next() => {
                    if let Ok(res) = res {
                        match res {
                        Ok(_) => info!("Wallet `{}` shutdown normally", name),
                            Err(e) => {
                                return Err(anyhow!("An error occurred with wallet `{}`: {}", name, e))
                            }
                        }
                    }
                }
            }
        }

        Ok(())
    }

    pub async fn send_get_info(&self) -> anyhow::Result<WalletInfo> {
        let (resp, resp_rx) = oneshot::channel();
        self.sender.send(WalletCommand::GetInfo { resp }).await?;
        resp_rx.await?
    }

    pub async fn send_batch_tx(
        &self,
        request: RpcWalletTxBuilder,
    ) -> anyhow::Result<WalletResponse> {
        let (resp, resp_rx) = oneshot::channel();
        self.sender
            .send(WalletCommand::BatchTx { request, resp })
            .await?;
        resp_rx.await?
    }

    pub async fn send_get_new_address(&self, kind: AddressKind) -> anyhow::Result<String> {
        let (resp, resp_rx) = oneshot::channel();
        self.sender
            .send(WalletCommand::GetNewAddress { kind, resp })
            .await?;
        resp_rx.await?
    }

    pub async fn send_fee_bump(
        &self,
        txid: Txid,
        fee_rate: FeeRate,
    ) -> anyhow::Result<Vec<TxResponse>> {
        let (resp, resp_rx) = oneshot::channel();
        self.sender
            .send(WalletCommand::BumpFee {
                txid,
                fee_rate,
                resp,
            })
            .await?;
        resp_rx.await?
    }

<<<<<<< HEAD
    pub async fn send_list_transactions(
        &self,
        count: usize,
        skip: usize,
    ) -> anyhow::Result<Vec<TxInfo>> {
        let (resp, resp_rx) = oneshot::channel();
        self.sender
            .send(WalletCommand::ListTransactions { count, skip, resp })
=======
    pub async fn send_force_spend(
        &self,
        outpoint: OutPoint,
        fee_rate: FeeRate,
    ) -> anyhow::Result<TxResponse> {
        let (resp, resp_rx) = oneshot::channel();
        self.sender
            .send(WalletCommand::ForceSpendOutput {
                outpoint,
                fee_rate,
                resp,
            })
>>>>>>> f6642982
            .await?;
        resp_rx.await?
    }

    pub async fn send_list_spaces(&self) -> anyhow::Result<Vec<WalletOutput>> {
        let (resp, resp_rx) = oneshot::channel();
        self.sender.send(WalletCommand::ListSpaces { resp }).await?;
        resp_rx.await?
    }

    pub async fn send_list_bidouts(&self) -> anyhow::Result<Vec<DoubleUtxo>> {
        let (resp, resp_rx) = oneshot::channel();
        self.sender
            .send(WalletCommand::ListBidouts { resp })
            .await?;
        resp_rx.await?
    }

    pub async fn send_list_unspent(&self) -> anyhow::Result<Vec<WalletOutput>> {
        let (resp, resp_rx) = oneshot::channel();
        self.sender
            .send(WalletCommand::ListUnspent { resp })
            .await?;
        resp_rx.await?
    }

    pub async fn send_get_balance(&self) -> anyhow::Result<Balance> {
        let (resp, resp_rx) = oneshot::channel();
        self.sender.send(WalletCommand::GetBalance { resp }).await?;
        resp_rx.await?
    }

    pub async fn unload_wallet(&self) {
        _ = self.sender.send(WalletCommand::UnloadWallet);
    }
}

// Extracts fee rate from example rpc message: "insufficient fee, rejecting replacement
// 96bb0d5fa00a35e888ff8afb5b41903955b8f34b5b2de01d874ae579a4d1eba0;
// new feerate 0.01000000 BTC/kvB <= old feerate 0.01000000 BTC/kvB"
fn fee_rate_from_message(message: &str) -> Option<FeeRate> {
    // Check if the message contains the expected error
    if !message.contains("insufficient fee, rejecting replacement") {
        return None;
    }

    let parts: Vec<&str> = message.split(';').collect();
    let fee_part = parts.get(1)?;

    let fee_rates: Vec<&str> = fee_part.trim().split("<=").collect();
    let old_fee_str = fee_rates.get(1)?;

    let fee_value = old_fee_str.split_whitespace().nth(2)?.parse::<f64>().ok()?;

    let fee_rate_sat_vb = (fee_value * 100_000.0) as u64;
    FeeRate::from_sat_per_vb(fee_rate_sat_vb)
}

async fn named_future<T>(
    name: String,
    rx: tokio::sync::oneshot::Receiver<T>,
) -> (String, Result<T, tokio::sync::oneshot::error::RecvError>) {
    (name, rx.await)
}<|MERGE_RESOLUTION|>--- conflicted
+++ resolved
@@ -27,12 +27,7 @@
         wallet::tx_builder::TxOrdering,
         KeychainKind, LocalOutput,
     },
-<<<<<<< HEAD
-    bitcoin::{self, Address, Amount, FeeRate},
-=======
-    bitcoin,
-    bitcoin::{Address, Amount, FeeRate, OutPoint},
->>>>>>> f6642982
+    bitcoin::{self,Address, Amount, FeeRate, OutPoint},
     builder::{
         CoinTransfer, SelectionOutput, SpaceTransfer, SpacesAwareCoinSelection, TransactionTag,
         TransferRequest,
@@ -180,18 +175,11 @@
             balance,
             dust: unspent
                 .into_iter()
-<<<<<<< HEAD
-                .filter(|output| {
-                    output.is_spaceout
-                        || output.output.txout.value <= SpacesAwareCoinSelection::DUST_THRESHOLD
-                })
-=======
                 .filter(|output|
                     (output.is_spaceout || output.output.txout.value <= SpacesAwareCoinSelection::DUST_THRESHOLD) &&
                         // trusted pending only
                         (output.output.confirmation_time.is_confirmed() || output.output.keychain == KeychainKind::Internal)
                 )
->>>>>>> f6642982
                 .map(|output| output.output.txout.value)
                 .sum(),
         };
@@ -943,7 +931,6 @@
         resp_rx.await?
     }
 
-<<<<<<< HEAD
     pub async fn send_list_transactions(
         &self,
         count: usize,
@@ -952,7 +939,16 @@
         let (resp, resp_rx) = oneshot::channel();
         self.sender
             .send(WalletCommand::ListTransactions { count, skip, resp })
-=======
+            .await?;
+        resp_rx.await?
+    }
+
+    pub async fn send_list_spaces(&self) -> anyhow::Result<Vec<WalletOutput>> {
+        let (resp, resp_rx) = oneshot::channel();
+        self.sender.send(WalletCommand::ListSpaces { resp }).await?;
+        resp_rx.await?
+    }
+
     pub async fn send_force_spend(
         &self,
         outpoint: OutPoint,
@@ -965,14 +961,7 @@
                 fee_rate,
                 resp,
             })
->>>>>>> f6642982
             .await?;
-        resp_rx.await?
-    }
-
-    pub async fn send_list_spaces(&self) -> anyhow::Result<Vec<WalletOutput>> {
-        let (resp, resp_rx) = oneshot::channel();
-        self.sender.send(WalletCommand::ListSpaces { resp }).await?;
         resp_rx.await?
     }
 
