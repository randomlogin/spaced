# Spaces on Bitcoin

Checkout [releases](https://github.com/spacesprotocol/spaces/releases) for an immediately usable binary version of this software.


## What does it do?

Spaces are sovereign Bitcoin identities. They leverage the existing infrastructure and security of Bitcoin without requiring a new blockchain or any modifications to Bitcoin itself [learn more](https://spacesprotocol.org).


`spaced` is a tiny layer that connects to Bitcoin Core over RPC and scans transactions relevant to the protocol.

`space-cli` is a Bitcoin wallet that supports opening auctions, bidding and registering spaces.

## Quick Start

Paste the following into your terminal to install the latest version of Spaces:
```bash
curl --proto '=https' --tlsv1.2 -sSf https://install.spacesprotocol.org | sh
```


## Development setup on testnet4

### Install Bitcoin Core
Bitcoin Core of version 28+ is required. It can be installed from the official [download page](https://bitcoincore.org/en/download/).

### Install Spaces Daemon

`spaced` is a tiny layer that connects to Bitcoin Core over RPC and scans transactions relevant to the protocol. Make sure you have [Rust](https://www.rust-lang.org/tools/install) installed before proceeding.

```sh
git clone https://github.com/spacesprotocol/spaced && cd spaced
cargo install --path client --locked
```

Make sure it's in your path

```sh
echo 'export PATH="$HOME/.cargo/bin:$PATH"' >> ~/.bashrc
source ~/.bashrc
```

Verify installation

```
spaced --version
space-cli --version
```

### Setup

First, download Bitcoin Core and set it up to connect to `testnet4` using these steps:

```sh
mkdir $HOME/bitcoin-testnet4

# Create a configuration file with RPC credentials
echo "rpcuser=testnet4" > $HOME/bitcoin-testnet4/bitcoin.conf
echo "rpcpassword=testnet4" >> $HOME/bitcoin-testnet4/bitcoin.conf

# Start Bitcoin Core specifying testnet4 network
bitcoind -testnet4 -datadir=$HOME/bitcoin-testnet4
```

Next, run spaced with the following:
```sh
spaced --chain testnet4 --bitcoin-rpc-user testnet4 --bitcoin-rpc-password testnet4
```

## Project Structure

<<<<<<< HEAD
| Package  | Requires std     | Description                                    |
|----------|------------------|------------------------------------------------|
| node     | Yes              | Daemon and wallet service                      |
| wallet   | Yes (no-std WIP) | wallet library for building spaces transactions|
| protocol | No               | Protocol consensus library                     |

## Documentation

Visit [docs](https://docs.spacesprotocol.org/) to get more information about Spaces protocol.

=======
| Package  | Requires std    | Description                                                                                     |
|----------|-----------------|-------------------------------------------------------------------------------------------------|
| client   | Yes             | Bitcoin consensus client and wallet service                                                     |
| wallet   | Yes (no-std WIP) | Wallet library for building spaces transactions                                                 |
| protocol | No              | Protocol consensus library                                                                      |
| veritas  | No              | Stateless verifier library for mobile and other resource constrained devices with wasm support. | 
>>>>>>> 0da2be95

## License

Spaces is released under the terms of the MIT license. See LICENSE for more information or see https://opensource.org/licenses/MIT.<|MERGE_RESOLUTION|>--- conflicted
+++ resolved
@@ -70,25 +70,18 @@
 
 ## Project Structure
 
-<<<<<<< HEAD
-| Package  | Requires std     | Description                                    |
-|----------|------------------|------------------------------------------------|
-| node     | Yes              | Daemon and wallet service                      |
-| wallet   | Yes (no-std WIP) | wallet library for building spaces transactions|
-| protocol | No               | Protocol consensus library                     |
 
-## Documentation
-
-Visit [docs](https://docs.spacesprotocol.org/) to get more information about Spaces protocol.
-
-=======
 | Package  | Requires std    | Description                                                                                     |
 |----------|-----------------|-------------------------------------------------------------------------------------------------|
 | client   | Yes             | Bitcoin consensus client and wallet service                                                     |
 | wallet   | Yes (no-std WIP) | Wallet library for building spaces transactions                                                 |
 | protocol | No              | Protocol consensus library                                                                      |
 | veritas  | No              | Stateless verifier library for mobile and other resource constrained devices with wasm support. | 
->>>>>>> 0da2be95
+
+## Documentation
+
+Visit [docs](https://docs.spacesprotocol.org/) to get more information about Spaces protocol.
+
 
 ## License
 
